--- conflicted
+++ resolved
@@ -624,12 +624,9 @@
             'err_handler': None,
             'err_user_data': None,
             'old_api': None,
-<<<<<<< HEAD
             'onroot': None,
             'ontstop': None,
-=======
             'validate_flags': None,
->>>>>>> dc32861d
             }
 
         self.verbosity = 1
@@ -847,7 +844,6 @@
                     overloaded) if True or new api (namedtuple) if False.
                     Other options may require new api, hence using this should
                     be avoided if possible.
-<<<<<<< HEAD
             'onroot':
                 Description:
                     If the solver returns ROOT, call this function. If it
@@ -858,14 +854,12 @@
                     If the solver returns TSTOP, call this function. If it
                     returns 0, continue solving, otherwise stop.
                     If not given, solver stops after a TSTOP
-=======
             'validate_flags':
                 Values: True, False (=default)
                 Description:
                     Controls whether to validate flags as a result of calling
                     `solve`. See the `validate_flags` function for how this
                     affects `solve`.
->>>>>>> dc32861d
         """
 
         # Update values of all supplied options
@@ -1019,7 +1013,6 @@
             self.options['one_step_compute'] = options['one_step_compute']
             self._step_compute = self.options['one_step_compute']
 
-<<<<<<< HEAD
         # Set onroot
         if options.get('onroot', None) is not None:
             fn = options['onroot']
@@ -1037,7 +1030,7 @@
             self.options['ontstop'] = fn
         elif self.options.get('ontstop', None) is None:
             self.options['ontstop'] = CV_ContinuationFunction(no_continue_fn)
-=======
+
         # Set validate status
         if options.get('validate_flags') is not None:
             validate_flags = options["validate_flags"]
@@ -1047,7 +1040,6 @@
                 raise ValueError("Option 'validate_flags' requires 'old_api' to be False")
             self.options['validate_flags'] = validate_flags
             self._validate_flags = options["validate_flags"]
->>>>>>> dc32861d
 
     def init_step(self, double t0, object y0):
         """
