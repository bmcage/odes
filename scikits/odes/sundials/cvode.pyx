from cpython.exc cimport PyErr_CheckSignals
from collections import namedtuple
from enum import IntEnum
import inspect
from warnings import warn

import numpy as np
cimport numpy as np

from .c_sundials cimport realtype, N_Vector
from .c_cvode cimport *
from .common_defs cimport (nv_s2ndarray, ndarray2nv_s, ndarray2DlsMatd)

# TODO: parallel implementation: N_VectorParallel
# TODO: linsolvers: check the output value for errors
# TODO: unify using float/double/realtype variable
# TODO: optimize code for compiler


SolverReturn = namedtuple(
    "SolverReturn", [
        "flag", "values", "errors", "roots",
        "tstop", "message"
    ]
)

SolverVariables = namedtuple("SolverVariables", ["t", "y"])

class StatusEnum(IntEnum):
    SUCCESS = CV_SUCCESS
    TSTOP_RETURN = CV_TSTOP_RETURN
    ROOT_RETURN = CV_ROOT_RETURN
    WARNING = CV_WARNING
    TOO_MUCH_WORK = CV_TOO_MUCH_WORK
    TOO_MUCH_ACC = CV_TOO_MUCH_ACC
    ERR_FAILURE = CV_ERR_FAILURE
    CONV_FAILURE = CV_CONV_FAILURE
    LINIT_FAIL = CV_LINIT_FAIL
    LSETUP_FAIL = CV_LSETUP_FAIL
    LSOLVE_FAIL = CV_LSOLVE_FAIL
    RHSFUNC_FAIL = CV_RHSFUNC_FAIL
    FIRST_RHSFUNC_ERR = CV_FIRST_RHSFUNC_ERR
    REPTD_RHSFUNC_ERR = CV_REPTD_RHSFUNC_ERR
    UNREC_RHSFUNC_ERR = CV_UNREC_RHSFUNC_ERR
    RTFUNC_FAIL = CV_RTFUNC_FAIL
    MEM_FAIL = CV_MEM_FAIL
    MEM_NULL = CV_MEM_NULL
    ILL_INPUT = CV_ILL_INPUT
    NO_MALLOC = CV_NO_MALLOC
    BAD_K = CV_BAD_K
    BAD_T = CV_BAD_T
    BAD_DKY = CV_BAD_DKY
    TOO_CLOSE = CV_TOO_CLOSE

STATUS_MESSAGE = {
    StatusEnum.SUCCESS: "Successful function return.",
    StatusEnum.TSTOP_RETURN: "Reached specified stopping point",
    StatusEnum.ROOT_RETURN: "Found one or more roots",
    StatusEnum.WARNING: "Succeeded but something unusual happened",
    StatusEnum.TOO_MUCH_WORK: "Could not reach endpoint",
    StatusEnum.TOO_MUCH_ACC: "Could not satisfy accuracy",
    StatusEnum.ERR_FAILURE: "Error test failures occurred too many times during one internal time step or minimum step size was reached.",
    StatusEnum.CONV_FAILURE: "Convergence test failures occurred too many times during one internal time step or minimum step size was reached.",
    StatusEnum.LINIT_FAIL: "The linear solver’s initialization function failed.",
    StatusEnum.LSETUP_FAIL: "The linear solver’s setup function failed in an unrecoverable manner.",
    StatusEnum.LSOLVE_FAIL: "The linear solver’s solve function failed in an unrecoverable manner.",
    StatusEnum.RHSFUNC_FAIL: "The right-hand side function failed in an unrecoverable manner.",
    StatusEnum.FIRST_RHSFUNC_ERR: "The right-hand side function failed at the first call.",
    StatusEnum.REPTD_RHSFUNC_ERR: "The right-hand side function had repeated recoverable errors.",
    StatusEnum.UNREC_RHSFUNC_ERR: "The right-hand side function had a recoverable error, but no recovery is possible.",
    StatusEnum.RTFUNC_FAIL: "The rootfinding function failed in an unrecoverable manner.",
    StatusEnum.MEM_FAIL: "A memory allocation failed.",
    StatusEnum.MEM_NULL: "The cvode_mem argument was NULL.",
    StatusEnum.ILL_INPUT: "One of the function inputs is illegal.",
    StatusEnum.NO_MALLOC: "The cvode memory block was not allocated by a call to CVodeMalloc.",
    StatusEnum.BAD_K: "The derivative order k is larger than the order used.",
    StatusEnum.BAD_T: "The time t is outside the last step taken.",
    StatusEnum.BAD_DKY: "The output derivative vector is NULL.",
    StatusEnum.TOO_CLOSE: "The output and initial times are too close to each other.",
}


# Right-hand side function
cdef class CV_RhsFunction:
    cpdef int evaluate(self, DTYPE_t t,
                       np.ndarray[DTYPE_t, ndim=1] y,
                       np.ndarray[DTYPE_t, ndim=1] ydot,
                       object userdata = None):
        return 0

cdef class CV_WrapRhsFunction(CV_RhsFunction):
    cpdef set_rhsfn(self, object rhsfn):
        """
        set some rhs equations as a RhsFunction executable class
        """
        self.with_userdata = 0
        nrarg = len(inspect.getargspec(rhsfn)[0])
        if nrarg > 4:
            #hopefully a class method, self gives 5 arg!
            self.with_userdata = 1
        elif nrarg == 4 and inspect.isfunction(rhsfn):
            self.with_userdata = 1
        self._rhsfn = rhsfn

    cpdef int evaluate(self, DTYPE_t t,
                       np.ndarray[DTYPE_t, ndim=1] y,
                       np.ndarray[DTYPE_t, ndim=1] ydot,
                       object userdata = None):
        if self.with_userdata == 1:
            self._rhsfn(t, y, ydot, userdata)
        else:
            self._rhsfn(t, y, ydot)
        return 0

cdef int _rhsfn(realtype tt, N_Vector yy, N_Vector yp,
              void *auxiliary_data):
    """ function with the signature of CVRhsFn, that calls python Rhs """
    cdef np.ndarray[DTYPE_t, ndim=1] yy_tmp, yp_tmp

    aux_data = <CV_data> auxiliary_data
    cdef bint parallel_implementation = aux_data.parallel_implementation

    if parallel_implementation:
        raise NotImplemented
    else:
        yy_tmp = aux_data.yy_tmp
        yp_tmp = aux_data.yp_tmp

        nv_s2ndarray(yy, yy_tmp)
        #nv_s2ndarray(yp, yp_tmp)

    aux_data.rfn.evaluate(tt, yy_tmp, yp_tmp, aux_data.user_data)

    if parallel_implementation:
        raise NotImplemented
    else:
        ndarray2nv_s(yp, yp_tmp)

    return 0

# Root function
cdef class CV_RootFunction:
    cpdef int evaluate(self, DTYPE_t t,
                       np.ndarray[DTYPE_t, ndim=1] y,
                       np.ndarray[DTYPE_t, ndim=1] g,
                       object userdata = None):
        return 0

cdef class CV_WrapRootFunction(CV_RootFunction):
    cpdef set_rootfn(self, object rootfn):
        """
        set root-ing condition(equations) as a RootFunction executable class
        """
        self.with_userdata = 0
        nrarg = len(inspect.getargspec(rootfn)[0])
        if nrarg > 4:
            #hopefully a class method, self gives 4 arg!
            self.with_userdata = 1
        elif nrarg == 4 and inspect.isfunction(rootfn):
            self.with_userdata = 1
        self._rootfn = rootfn

    cpdef int evaluate(self, DTYPE_t t,
                       np.ndarray[DTYPE_t, ndim=1] y,
                       np.ndarray[DTYPE_t, ndim=1] g,
                       object userdata = None):
        if self.with_userdata == 1:
            self._rootfn(t, y, g, userdata)
        else:
            self._rootfn(t, y, g)
        return 0

cdef int _rootfn(realtype t, N_Vector y, realtype *gout, void *auxiliary_data):
    """ function with the signature of CVRootFn """

    aux_data = <CV_data> auxiliary_data
    cdef bint parallel_implementation = aux_data.parallel_implementation

    if parallel_implementation:
        raise NotImplemented
    else:
        yy_tmp = aux_data.yy_tmp
        g_tmp  = aux_data.g_tmp

        nv_s2ndarray(y, yy_tmp)

    aux_data.rootfn.evaluate(t, yy_tmp, g_tmp, aux_data.user_data)

    cdef int i
    if parallel_implementation:
        raise NotImplemented
    else:
        for i in np.arange(np.alen(g_tmp)):
            gout[i] = <realtype> g_tmp[i]

    return 0

# Jacobian function
cdef class CV_JacRhsFunction:
    cpdef int evaluate(self, DTYPE_t t,
                       np.ndarray[DTYPE_t, ndim=1] y,
                       np.ndarray J):
        """
        Returns the Jacobi matrix of the right hand side function, as
            d(rhs)/d y
        (for dense the full matrix, for band only bands). Result has to be
        stored in the variable J, which is preallocated to the corresponding
        size.

        This is a generic class, you should subclass is for the problem specific
        purposes."
        """
        return 0

cdef class CV_WrapJacRhsFunction(CV_JacRhsFunction):
    cpdef set_jacfn(self, object jacfn):
        """
        Set some jacobian equations as a JacRhsFunction executable class.
        """
        self._jacfn = jacfn

    cpdef int evaluate(self, DTYPE_t t,
                       np.ndarray[DTYPE_t, ndim=1] y,
                       np.ndarray J):
        """
        Returns the Jacobi matrix (for dense the full matrix, for band only
        bands. Result has to be stored in the variable J, which is preallocated
        to the corresponding size.
        """
##        if self.with_userdata == 1:
##            self._jacfn(t, y, ydot, cj, J, userdata)
##        else:
##            self._jacfn(t, y, ydot, cj, J)
        self._jacfn(t, y, J)
        return 0

cdef int _jacdense(long int Neq, realtype tt,
            N_Vector yy, N_Vector ff, DlsMat Jac,
            void *auxiliary_data, N_Vector tmp1, N_Vector tmp2, N_Vector tmp3):
    """function with the signature of CVDlsDenseJacFn that calls python Jac"""
    cdef np.ndarray[DTYPE_t, ndim=1] yy_tmp
    cdef np.ndarray jac_tmp

    aux_data = <CV_data> auxiliary_data
    cdef bint parallel_implementation = aux_data.parallel_implementation
    if parallel_implementation:
        raise NotImplemented
    else:
        yy_tmp = aux_data.yy_tmp
        if aux_data.jac_tmp is None:
            N = np.alen(yy_tmp)
            aux_data.jac_tmp = np.empty((N,N), float)
        jac_tmp = aux_data.jac_tmp

        nv_s2ndarray(yy, yy_tmp)
    aux_data.jac.evaluate(tt, yy_tmp, jac_tmp)

    if parallel_implementation:
        raise NotImplemented
    else:
        #we convert the python jac_tmp array to DslMat of sundials
        ndarray2DlsMatd(Jac, jac_tmp)

    return 0

# Precondioner setup funtion
cdef class CV_PrecSetupFunction:
    cpdef int evaluate(self, DTYPE_t t,
                       np.ndarray[DTYPE_t, ndim=1] y,
                       bint jok,
                       object jcurPtr,
                       DTYPE_t gamma,
                       object userdata = None):
        """
        This function preprocesses and/or evaluates Jacobian-related data
        needed by the preconditioner. Use the userdata object to expose
        the preprocessed data to the solve function.

        This is a generic class, you should subclass it for the problem specific
        purposes.
        """
        return 0

cdef class CV_WrapPrecSetupFunction(CV_PrecSetupFunction):
    cpdef set_prec_setupfn(self, object prec_setupfn):
        """
        set a precondititioning setup method as a CV_PrecSetupFunction
        executable class
        """
        self.with_userdata = 0
        nrarg = len(inspect.getargspec(prec_setupfn)[0])
        if nrarg > 6:
            #hopefully a class method, self gives 7 arg!
            self.with_userdata = 1
        elif nrarg == 6 and inspect.isfunction(prec_setupfn):
            self.with_userdata = 1
        self._prec_setupfn = prec_setupfn

    cpdef int evaluate(self, DTYPE_t t,
                       np.ndarray[DTYPE_t, ndim=1] y,
                       bint jok,
                       object jcurPtr,
                       DTYPE_t gamma,
                       object userdata = None):
        if self.with_userdata == 1:
            self._prec_setupfn(t, y, jok, jcurPtr, gamma, userdata)
        else:
            self._prec_setupfn(t, y, jok, jcurPtr, gamma)
        return 0

class MutableBool(object):
    def __init__(self, value):
        self.value = value

cdef int _prec_setupfn(realtype tt, N_Vector yy, N_Vector ff, booleantype jok, booleantype *jcurPtr,
         realtype gamma, void *auxiliary_data, N_Vector tmp1, N_Vector tmp2, N_Vector tmp3):
    """ function with the signature of CVSpilsPrecSetupFn, that calls python function """
    cdef np.ndarray[DTYPE_t, ndim=1] yy_tmp

    aux_data = <CV_data> auxiliary_data
    cdef bint parallel_implementation = aux_data.parallel_implementation

    if parallel_implementation:
        raise NotImplemented
    else:
        yy_tmp = aux_data.yy_tmp
        nv_s2ndarray(yy, yy_tmp)

    jcurPtr_tmp = MutableBool(jcurPtr[0])
    aux_data.prec_setupfn.evaluate(tt, yy_tmp, jok, jcurPtr_tmp, gamma, aux_data.user_data)
    jcurPtr[0] = jcurPtr_tmp.value
    return 0

# Precondioner solve funtion
cdef class CV_PrecSolveFunction:
    cpdef int evaluate(self, DTYPE_t t,
                       np.ndarray[DTYPE_t, ndim=1] y,
                       np.ndarray[DTYPE_t, ndim=1] r,
                       np.ndarray[DTYPE_t, ndim=1] z,
                       DTYPE_t gamma,
                       DTYPE_t delta,
                       int lr,
                       object userdata = None):
        """
        This function solves the preconditioned system P*z = r, where P may be
        either a left or right preconditioner matrix. Here P should approximate
        (at least crudely) the Newton matrix M = I − gamma*J, where J is the
        Jacobian of the system. If preconditioning is done on both sides,
        the product of the two preconditioner matrices should approximate M.

        This is a generic class, you should subclass it for the problem specific
        purposes.
        """
        return 0

cdef class CV_WrapPrecSolveFunction(CV_PrecSolveFunction):
    cpdef set_prec_solvefn(self, object prec_solvefn):
        """
        set a precondititioning solve method as a CV_PrecSolveFunction
        executable class
        """
        self.with_userdata = 0
        nrarg = len(inspect.getargspec(prec_solvefn)[0])
        if nrarg > 8:
            #hopefully a class method, self gives 9 arg!
            self.with_userdata = 1
        elif nrarg == 8 and inspect.isfunction(prec_solvefn):
            self.with_userdata = 1
        self._prec_solvefn = prec_solvefn

    cpdef int evaluate(self, DTYPE_t t,
                       np.ndarray[DTYPE_t, ndim=1] y,
                       np.ndarray[DTYPE_t, ndim=1] r,
                       np.ndarray[DTYPE_t, ndim=1] z,
                       DTYPE_t gamma,
                       DTYPE_t delta,
                       int lr,
                       object userdata = None):
        if self.with_userdata == 1:
            self._prec_solvefn(t, y, r, z, gamma, delta, lr, userdata)
        else:
            self._prec_solvefn(t, y, r, z, gamma, delta, lr)
        return 0

cdef int _prec_solvefn(realtype tt, N_Vector yy, N_Vector ff, N_Vector r, N_Vector z,
         realtype gamma, realtype delta, int lr, void *auxiliary_data, N_Vector tmp):
    """ function with the signature of CVSpilsPrecSolveFn, that calls python function """
    cdef np.ndarray[DTYPE_t, ndim=1] yy_tmp, r_tmp, z_tmp

    aux_data = <CV_data> auxiliary_data
    cdef bint parallel_implementation = aux_data.parallel_implementation

    if parallel_implementation:
        raise NotImplemented
    else:
        yy_tmp = aux_data.yy_tmp

        if aux_data.r_tmp is None:
            N = np.alen(yy_tmp)
            aux_data.r_tmp = np.empty(N, float)

        if aux_data.z_tmp is None:
            N = np.alen(yy_tmp)
            aux_data.z_tmp = np.empty(N, float)

        r_tmp = aux_data.r_tmp
        z_tmp = aux_data.z_tmp

        nv_s2ndarray(yy, yy_tmp)
        nv_s2ndarray(r, r_tmp)

    aux_data.prec_solvefn.evaluate(tt, yy_tmp, r_tmp, z_tmp, gamma, delta, lr, aux_data.user_data)

    if parallel_implementation:
        raise NotImplemented
    else:
        ndarray2nv_s(z, z_tmp)

    return 0

# JacTimesVec function
cdef class CV_JacTimesVecFunction:
    cpdef int evaluate(self,
                       np.ndarray[DTYPE_t, ndim=1] v,
                       np.ndarray[DTYPE_t, ndim=1] Jv,
                       DTYPE_t t,
                       np.ndarray[DTYPE_t, ndim=1] y,
                       object userdata = None):
        """
        This function calculates the product of the Jacobian with a given vector v.
        Use the userdata object to expose Jacobian related data to the solve function.

        This is a generic class, you should subclass it for the problem specific
        purposes.
        """
        return 0

cdef class CV_WrapJacTimesVecFunction(CV_JacTimesVecFunction):
    cpdef set_jac_times_vecfn(self, object jac_times_vecfn):
        """
        Set some CV_JacTimesVecFn executable class.
        """
        """
        set a jacobian-times-vector method as a CV_JacTimesVecFunction
        executable class
        """
        self.with_userdata = 0
        nrarg = len(inspect.getargspec(jac_times_vecfn)[0])
        if nrarg > 5:
            #hopefully a class method, self gives 6 arg!
            self.with_userdata = 1
        elif nrarg == 5 and inspect.isfunction(jac_times_vecfn):
            self.with_userdata = 1
        self._jac_times_vecfn = jac_times_vecfn

    cpdef int evaluate(self,
                       np.ndarray[DTYPE_t, ndim=1] v,
                       np.ndarray[DTYPE_t, ndim=1] Jv,
                       DTYPE_t t,
                       np.ndarray[DTYPE_t, ndim=1] y,
                       object userdata = None):
        if self.with_userdata == 1:
            self._jac_times_vecfn(v, Jv, t, y, userdata)
        else:
            self._jac_times_vecfn(v, Jv, t, y)
        return 0

cdef int _jac_times_vecfn(N_Vector v, N_Vector Jv, realtype t, N_Vector y,
                          N_Vector fy, void *user_data, N_Vector tmp):
    """ function with the signature of CVSpilsJacTimesVecFn, that calls python function """
    cdef np.ndarray[DTYPE_t, ndim=1] y_tmp, v_tmp, Jv_tmp

    aux_data = <CV_data> user_data
    cdef bint parallel_implementation = aux_data.parallel_implementation

    if parallel_implementation:
        raise NotImplemented
    else:
        y_tmp = aux_data.yy_tmp

        if aux_data.r_tmp is None:
            N = np.alen(y_tmp)
            aux_data.r_tmp = np.empty(N, float)

        if aux_data.z_tmp is None:
            N = np.alen(y_tmp)
            aux_data.z_tmp = np.empty(N, float)

        v_tmp = aux_data.r_tmp
        Jv_tmp = aux_data.z_tmp

        nv_s2ndarray(y, y_tmp)
        nv_s2ndarray(v, v_tmp)

    aux_data.jac_times_vecfn.evaluate(v_tmp, Jv_tmp, t, y_tmp, aux_data.user_data)

    if parallel_implementation:
        raise NotImplemented
    else:
        ndarray2nv_s(Jv, Jv_tmp)

    return 0

cdef class CV_ErrHandler:
    cpdef evaluate(self,
                   int error_code,
                   bytes module,
                   bytes function,
                   bytes msg,
                   object user_data = None):
        """ format that error handling functions must match """
        pass

cdef class CV_WrapErrHandler(CV_ErrHandler):
    cpdef set_err_handler(self, object err_handler):
        """
        set some (c/p)ython function as the error handler
        """
        nrarg = len(inspect.getargspec(err_handler)[0])
        self.with_userdata = (nrarg > 5) or (
            nrarg == 5 and inspect.isfunction(err_handler)
        )
        self._err_handler = err_handler

    cpdef evaluate(self,
                   int error_code,
                   bytes module,
                   bytes function,
                   bytes msg,
                   object user_data = None):
        if self.with_userdata == 1:
            self._err_handler(error_code, module, function, msg, user_data)
        else:
            self._err_handler(error_code, module, function, msg)

cdef void _cv_err_handler_fn(
    int error_code, const char *module, const char *function, char *msg,
    void *eh_data
):
    """
    function with the signature of CVErrHandlerFn, that calls python error
    handler
    """
    aux_data = <CV_data> eh_data
    aux_data.err_handler.evaluate(error_code,
                                  module,
                                  function,
                                  msg,
                                  aux_data.err_user_data)

# Auxiliary data carrying runtime vales for the CVODE solver
cdef class CV_data:
    def __cinit__(self, N):
        self.parallel_implementation = False
        self.user_data = None
        self.err_user_data = None

        self.yy_tmp = np.empty(N, float)
        self.yp_tmp = np.empty(N, float)
        self.jac_tmp = None
        self.g_tmp = None
        self.r_tmp = None
        self.z_tmp = None

cdef class CVODE:

    def __cinit__(self, Rfn, **options):
        """
        Initialize the CVODE Solver and it's default values

        Input:
            Rfn     - right-hand-side function
            options - additional options for initialization, for the list
                      of supported options and their values see set_options()

        """

        default_values = {
            'verbosity': 1,
            'implementation': 'serial',
            'lmm_type': 'BDF',
            'iter_type': 'NEWTON',
            'rtol': 1e-6, 'atol': 1e-12,
            'linsolver': 'dense',
            'lband': 0,'uband': 0,
            'maxl': 0,
            'precond_type': 'NONE',
            'tstop': 0.,
            'order': 0,
            'max_step_size': 0.,
            'min_step_size': 0.,
            'first_step_size': 0.,
            'max_steps': 0,
            'bdf_stability_detection': False,
            'max_conv_fails': 0,
            'max_nonlin_iters': 0,
            'nonlin_conv_coef': 0.,
            'user_data': None,
            'rfn': None,
            'rootfn': None,
            'nr_rootfns': 0,
            'jacfn': None,
            'prec_setupfn': None,
            'prec_solvefn': None,
            'jac_times_vecfn': None,
<<<<<<< HEAD
            'err_handler': None,
            'err_user_data': None,
=======
            'old_api': None,
>>>>>>> a6d81c0c
            }

        self.verbosity = 1
        self.options = default_values
        self.N       = -1
        self._old_api = True # use old api by default
        self.set_options(rfn=Rfn, **options)
        self._cv_mem = NULL
        self.initialized = False

    def set_options(self, **options):
        """
        Reads the options list and assigns values for the solver.

        All options list:
            'verbosity':
                Values: 0,1,2,...
                Description:
                    Set the level of verbosity. The higher number user, the
                    more verbose the output will be. Default is 1.
                Note: Changeable at runtime.
            'implementation':
                Values: 'serial' (= default), 'parallel'
                Description:
                    Using serial or parallel implementation of the solver.
                    #TODO: curently only serial implementation is working
            'lmm_type'  - linear multistep method
                Values: 'ADAMS', 'BDF' (= default)
                Description:
                    Recommended combination:

                    Problem  | 'lmm_type' | 'iter_type'
                    ------------------------------------
                    nonstiff | 'ADAMS'    | 'FUNCTIONAL'
                    stiff    | 'BDF'      | 'NEWTON'

                    See also 'iter_type'.
            'iter_type' - nonlinear solver iteration
                Values: 'NEWTON' (= default), 'FUNCTIONAL'
                Description:
                    See 'lmm_type'.
            'rfn':
                Values: function of class CV_RhsFunction or a python function
                        with signature (t, y, yp) or (t, y, yp, userdata)
                Description:
                    Defines the right-hand-side function (which has to be
                    a subclass of CV_RhsFunction class, or a normal python
                    function with signature (t, y, yp) or (t, y, yp, userdata)).
                    This function takes as input arguments current time t,
                    current value of y, and yp must be used as output numpy
                    array of returned values of \dot{y} at t.
                    Optional userdata. Return value is 0 if successfull.
                    This option is mandatory.
            'rootfn':
                Values: function of class CV_RootFunction or a python function
                    with signature (t, y, g, user_data)
                Description:
                    Defines a function that fills a vector 'g' with values
                    (g is a vector of size k). Vector 'g represents conditions
                    which when satisfied, the solver stops. Namely, the solver
                    stops when condition g[i] is zero for some i.
                    For 'user_data' argument see 'user_data' option
                    above.
                Note: Changeable at runtime.
            'nr_rootfns':
                Value: integer
                Description:
                    The length of the array returned by 'rootfn' (see above),
                    i.e. number of conditions for which we search the value 0.
                Note: Changeable at runtime.
            'jacfn':
                Values: function of class CV_JacRhsFunction
                Description:
                    Defines the jacobian function and has to be a subclass
                    of CV_JacRhsFunction class or python function. This function
                    takes as input arguments current time t, current value of y,
                    a 2D numpy array of returned jacobian and optional userdata.
                    Return value is 0 if successfull.
                    Jacobian is only used for dense or lapackdense linear solver
            'rtol':
                Values: float,  1e-6 = default
                Description:
                    Relative tolerancy.
                Note: Changeable at runtime.
            'atol':
                Values: float or numpy array of floats,  1e-12 = default
                Description:
                    Absolute tolerancy
                Note: Changeable at runtime.
            'order':
                Values: 1, 2, 3, 4, 5 (= default)
                Description:
                    Specifies the maximum order of the linear multistep method.
            'max_steps':
                Values: positive integer, 0 = default (uses value of 500)
                Description:
                    Maximum number of (internally defined) steps allowed
                    during one call to the solver.
            'max_step_size':
                Values: non-negative float, 0.0 = default
                Description:
                    Restricts the maximal (absolute) internal step value taken
                    by the solver. The value of 0.0 uses
                    no restriction on the maximal step size.
            'min_step_size':
                Values: non-negative float, 0.0 = default
                Description:
                    Restricts the minimal (absolute) internal step value taken
                    by the solver. The value of 0.0 uses
                    no restriction.
            'first_step_size':
                Values: float , 0.0 = default
                Description:
                    Sets the first step size. DAE solver can suffer on the
                    first step, so set this to circumvent this. The value
                    of 0.0 uses the solver's internal default value.
            'linsolver':
                Values: 'dense' (= default), 'lapackdense', 'band',
                        'lapackband', 'spgmr', 'spbcg', 'sptfqmr'
                Description:
                    Specifies used linear solver.
                    Limitations: Linear solvers for dense and band matrices
                                 can be used only for serial implementation.
                                 For parallel implementation use_relaxation
                                 use lapackdense or lapackband respectively.
            'lband', 'uband':
                Values: non-negative integer, 0 = default
                Description:
                    Specifies the width of the lower band (below the main
                    diagonal) and/or upper diagonal (above the main diagonal).
                    So the total band width is lband + 1 + uband, where the 1
                    stands for the main diagonal
                    (specially, lband = uband = 0 [that is the default]
                    denotes the band width = 1, i.e. the main diagonal only).
                    Used only if 'linsolver' is band.
            'maxl':
                Values: 0 (= default), 1, 2, 3, 4, 5
                Description:
                    Dimension of the number of used Krylov subspaces
                    (used only by 'spgmr', 'spbcg', 'sptfqmr' linsolvers)
            'tstop':
                Values: float, 0.0 = default
                Description:
                    Maximum time until which we perform the computations.
                    Default is 0.0. Once the value is set 0.0, it cannot be
                    disabled (but it will be automatically disabled when tstop
                    is reached and has to be reset again in next run).
                Note: Changeable at runtime.
            'user_data':
                Values: python object, None = default
                Description:
                    Additional data that are supplied to each call of the
                    residual function 'Rfn' (see below) and Jacobi function
                    'jacfn' (if specified one).
            'precond_type':
                default = None
            'prec_setupfn':
                Values: function of class CV_PrecSetupFunction
                Description:
                    Defines a function that setups the preconditioner on change
                    of the Jacobian. This function takes as input arguments
                    current time t, current value of y, flag jok that indicates
                    whether Jacobian-related data has to be updated, flag jcurPtr
                    that should be set to True (jcurPtr.value = True) if Jacobian
                    data was recomputed, parameter gamma and optional userdata.
            'prec_solvefn':
                Values: function of class CV_PrecSolveFunction
                Description:
                    Defines a function that solves the preconditioning problem
                    P*z = r where P may be a left or right preconditioner
                    matrix. This function takes as input arguments current time
                    t, current value of y, right-hand side r, result vector z,
                    parameters gamma and delta, input flag lr that determines
                    the flavour of the preconditioner (left = 1, right = 2) and
                    optional userdata.
            'jac_times_vecfn':
                Values: function of class CV_JacTimesVecFunction
                Description:
                    Defines a function that solves the product of vector v
                    with an (approximate) Jacobian of the system J.
                    This function takes as input arguments the vector v,
                    result vector Jv, current time t, current value of y,
                    and optional userdata.
            'bdf_stability_detection':
                default = False, only used if lmm_type == 'bdf
            'max_conv_fails':
                default = 0,
            'max_nonlin_iters':
                default = 0,
            'nonlin_conv_coef':
                default = 0,
<<<<<<< HEAD
            'err_handler':
                Values: function of class CV_ErrHandler, default = None
                Description:
                    Defines a function which controls output from the CVODE
                    solver
            'err_user_data':
                Description:
                    User data used by 'err_handler', defaults to 'user_data'
=======
            'old_api':
                Values: True (default), False
                Description:
                    Forces use of old api (tuple of 5, with last two items
                    overloaded) if True or new api (namedtuple) if False.
                    Other options may require new api, hence using this should
                    be avoided if possible.
>>>>>>> a6d81c0c
        """

        # Update values of all supplied options
        for (key, value) in options.items():
            if key.lower() in self.options:
                self.options[key.lower()] = value
            else:
                raise ValueError("Option '%s' is not supported by solver" % key)

        # If the solver is running, this re-sets runtime changeable options,
        # otherwise it does nothing
        self._set_runtime_changeable_options(options)

    cpdef _set_runtime_changeable_options(self, object options,
                                          bint supress_supported_check=False):
        """
          (Re)Set options that can change after CV_MEM object was allocated -
          mostly useful for values that need to be changed at run-time.
        """
        cdef int flag
        cdef void* cv_mem = self._cv_mem

        # Don't do anything if we are not at runtime
        if cv_mem is NULL:
            return 0

        # Check whether options are all only supported - this check can
        # be supressed by 'supress_supported_check = True'
        if not supress_supported_check:
            for opt in options.keys():
                if not opt in ['atol', 'rtol', 'tstop', 'rootfn', 'nr_rootfns',
                               'verbosity']:
                    raise ValueError("Option '%s' can''t be set runtime." % opt)

        # Verbosity level
        if ('verbosity' in options) and (options['verbosity'] is not None):
            verbosity = options['verbosity']
            self.options['verbosity'] = verbosity
            self.verbosity = verbosity
            warn("verbosity is deprecated, control output via logging and "
                 "err_handler", DeprecationWarning
            )

        # Root function (rootfn and nr_rootfns)
        if ('rootfn' in options) and (options['rootfn'] is not None):

            # Set root function to internal options...
            rootfn     = options['rootfn']
            nr_rootfns = options['nr_rootfns']

            if nr_rootfns is None:
                raise ValueError('Number of root-ing functions ''nr_rootfns'' '
                                 'must be specified.')

            if not isinstance(rootfn, CV_RootFunction):
                tmpfun = CV_WrapRootFunction()
                tmpfun.set_rootfn(rootfn)
                rootfn = tmpfun

            self.options['rootfn'] = rootfn
            self.options['nr_rootfns'] = nr_rootfns

            # ...and to the auxiliary data object (holding runtime data)
            self.aux_data.rootfn = rootfn
            self.aux_data.g_tmp  = np.empty([nr_rootfns,], float)

            # TODO: Shouldn't be the rootn in the cvode obj unset first?
            flag = CVodeRootInit(cv_mem, nr_rootfns, _rootfn)

            if flag == CV_SUCCESS:
                pass
            if flag == CV_ILL_INPUT:
                raise ValueError('CVRootInit: Function ''rootfn'' is NULL '
                                 'but ''nr_rootfns'' > 0')
            elif flag == CV_MEM_FAIL:
                raise MemoryError('CVRootInit: Memory allocation error')

        # Set atol and rtol tolerances
        cdef N_Vector atol
        cdef np.ndarray[DTYPE_t, ndim=1] np_atol

        if 'atol' in options:
            opts_atol = options['atol']
            self.options['atol'] = opts_atol
        else:
            opts_atol = None

        if 'rtol' in options:
            opts_rtol = options['rtol']
            self.options['rtol'] = opts_rtol
        else:
            opts_rtol = None

        if not ((opts_rtol is None) and (opts_atol is None)):
            if opts_rtol is None:
                opts_rtol = self.options['rtol']
            else:
                if not np.isscalar(options['rtol']) :
                    raise ValueError("For IDA solver 'rtol' must be a scalar")

            if opts_atol is None:
                opts_atol = self.options['atol']
            else:
                if not (self.atol is NULL):
                    N_VDestroy(self.atol)
                    self.atol = NULL

            if np.isscalar(opts_atol):
                flag = CVodeSStolerances(cv_mem, <realtype> opts_rtol,
                                                 <realtype> opts_atol)
            else:
                np_atol = np.asarray(opts_atol)
                if np.alen(np_atol) != self.N:
                    raise ValueError("Array length inconsistency: 'atol' "
                                     "lenght (%i) differs from problem size "
                                     "(%i)." % (np.alen(np_atol), self.N))

                if self.parallel_implementation:
                    raise NotImplemented
                else:
                    atol = N_VMake_Serial(self.N, <realtype *> np_atol.data)
                    flag = CVodeSVtolerances(cv_mem, <realtype> opts_rtol, atol)

                    self.atol = atol

                if flag == CV_ILL_INPUT:
                    raise ValueError("CVodeStolerances: negative 'atol' or 'rtol' value.")
            #TODO: implement CVFWtolerances(cv_mem, efun)

        # Set tstop
        if ('tstop' in options) and (options['tstop'] is not None):
            opts_tstop = options['tstop']
            self.options['tstop'] = opts_tstop
            if (not opts_tstop is None) and (opts_tstop > 0.):
                flag = CVodeSetStopTime(cv_mem, <realtype> opts_tstop)
                if flag == CV_ILL_INPUT:
                    raise ValueError('IDASetStopTime::Stop value is beyond '
                                     'current value.')

        # Force old/new api
        if options.get('old_api') is not None:
            self._old_api = options['old_api']

    def init_step(self, double t0, object y0):
        """
        Initialize the solver and all the internal variables. This assumes
        the call to 'set_options()' to be done and hence all the information
        for correct solver initialization to be available.
        Note: some options can be re-set also at runtime. See 'reinit_IC()'
        """
        cdef np.ndarray[DTYPE_t, ndim=1] np_y0
        np_y0 = np.asarray(y0)

        return self._init_step(t0, np_y0)

    cpdef _init_step(self, DTYPE_t t0,
                     np.ndarray[DTYPE_t, ndim=1] y0):

        cdef dict opts = self.options

        lmm_type  = opts['lmm_type'].lower()
        iter_type = opts['iter_type'].lower()

        if lmm_type == 'bdf':
            lmm = CV_BDF
        elif lmm_type == 'adams':
            lmm = CV_ADAMS
        else:
            raise ValueError('CVODE:init: Unrecognized lmm_type: %s' % lmm_type)

        if iter_type == 'functional':
            itert = CV_FUNCTIONAL
        elif iter_type == 'newton':
            itert = CV_NEWTON
        else:
            raise ValueError('CVODE:init: Unrecognized iter_type: %s'
                             % iter_type)

        self.parallel_implementation = \
          (opts['implementation'].lower() == 'parallel')
        if self.parallel_implementation:
            raise ValueError('Error: Parallel implementation not implemented !')
        cdef long int N
        N = <long int> np.alen(y0)

        if opts['rfn'] is None:
            raise ValueError('The right-hand-side function rfn not assigned '
                              'during ''set_options'' call !')

        #TODO: when implementing parallel, does N_VDestroy be called separately
        #      for parallel version or it's a generic one?
        if not self.y0 is NULL:
            N_VDestroy(self.y0)
            N_VDestroy(self.y)
            N_VDestroy(self.yp)

        # Initialize y0, y, yp
        if self.parallel_implementation:
            raise NotImplemented
        else:
            self.y0 = N_VMake_Serial(N, <realtype *>y0.data)
            self.y  = N_VClone(self.y0)
            self.yp = N_VNew_Serial(N)

        cdef int flag
        cdef void* cv_mem = self._cv_mem

        if (cv_mem is NULL) or (self.N != N):
            if (not cv_mem is NULL):
                CVodeFree(&cv_mem)
            cv_mem = CVodeCreate(lmm, itert)
            if cv_mem is NULL:
                raise MemoryError('CVodeCreate:MemoryError: Could not create '
                                  'cv_mem object')

            self._cv_mem = cv_mem
            flag = CVodeInit(cv_mem, _rhsfn,  <realtype> t0, self.y0)
        elif self.N == N:
            flag = CVodeReInit(cv_mem, <realtype> t0, self.y0)
        else:
            raise ValueError('CVodeInit:Error: You should not be here...')
        if flag == CV_ILL_INPUT:
                raise ValueError('CVode[Re]Init: Ill input')
        elif flag == CV_MEM_FAIL:
            raise MemoryError('CV[Re]Init: Memory allocation error')
        elif flag == CV_MEM_NULL:
            raise MemoryError('CVodeCreate: Memory allocation error')
        elif flag == CV_NO_MALLOC:
            raise MemoryError('CVodeReInit: No memory allocated in CVInit.')

        self.N = N

        # Initialize auxiliary variables
        self.aux_data = CV_data(N)

        # Set err_handler
        err_handler = opts.get('err_handler', None)
        if err_handler is not None:
            if not isinstance(err_handler, CV_ErrHandler):
                tmpfun = CV_WrapErrHandler()
                tmpfun.set_err_handler(err_handler)
                err_handler = tmpfun

            self.aux_data.err_handler = err_handler

            flag = CVodeSetErrHandlerFn(
                cv_mem, _cv_err_handler_fn, <void*> self.aux_data)

            if flag == CV_SUCCESS:
                pass
            elif flag == CV_MEM_FAIL:
                raise MemoryError(
                    'CVodeSetErrHandlerFn: Memory allocation error')
            else:
                raise RuntimeError('CVodeSetErrHandlerFn: Unknown flag raised')
        self.aux_data.err_user_data = opts['err_user_data'] or opts['user_data']

        self.aux_data.parallel_implementation = self.parallel_implementation

        rfn = opts['rfn']
        if not isinstance(rfn , CV_RhsFunction):
            tmpfun = CV_WrapRhsFunction()
            tmpfun.set_rhsfn(rfn)
            rfn = tmpfun
            opts['rfn'] = tmpfun
        self.aux_data.rfn = rfn

        jac = opts['jacfn']
        if jac is not None and not isinstance(jac , CV_JacRhsFunction):
            tmpfun = CV_WrapJacRhsFunction()
            tmpfun.set_jacfn(jac)
            jac = tmpfun
            opts['jacfn'] = tmpfun
        self.aux_data.jac = jac

        prec_setupfn = opts['prec_setupfn']
        if prec_setupfn is not None and not isinstance(prec_setupfn, CV_PrecSetupFunction):
            tmpfun = CV_WrapPrecSetupFunction()
            tmpfun.set_prec_setupfn(prec_setupfn)
            prec_setupfn = tmpfun
            opts['prec_setupfn'] = tmpfun
        self.aux_data.prec_setupfn = prec_setupfn

        prec_solvefn = opts['prec_solvefn']
        if prec_solvefn is not None and not isinstance(prec_solvefn, CV_PrecSolveFunction):
            tmpfun = CV_WrapPrecSolveFunction()
            tmpfun.set_prec_solvefn(prec_solvefn)
            prec_solvefn = tmpfun
            opts['prec_solvefn'] = tmpfun
        self.aux_data.prec_solvefn = prec_solvefn

        jac_times_vecfn = opts['jac_times_vecfn']
        if jac_times_vecfn is not None and not isinstance(jac_times_vecfn, CV_JacTimesVecFunction):
            tmpfun = CV_WrapJacTimesVecFunction()
            tmpfun.set_jac_times_vecfn(jac_times_vecfn)
            jac_times_vecfn = tmpfun
            opts['jac_times_vecfn'] = tmpfun
        self.aux_data.jac_times_vecfn = jac_times_vecfn

        self.aux_data.user_data = opts['user_data']

        # As cv_mem is now initialized, set also options changeable at runtime
        self._set_runtime_changeable_options(opts, supress_supported_check=True)

        # As user data we pass the CV_data object
        CVodeSetUserData(cv_mem, <void*> self.aux_data)

        if (opts['order'] > 0):
            CVodeSetMaxOrd(cv_mem, <int> opts['order'])
        CVodeSetMaxNumSteps(cv_mem, <int> opts['max_steps'])
        if lmm_type == 'bdf':
            CVodeSetStabLimDet(cv_mem, <bint> opts['bdf_stability_detection'])
        if opts['first_step_size'] > 0.:
            CVodeSetInitStep(cv_mem, <realtype> opts['first_step_size'])
        if (opts['min_step_size'] > 0.):
           CVodeSetMinStep(cv_mem, <realtype> opts['min_step_size'])
        if opts['max_step_size'] > 0.:
            flag = CVodeSetMaxStep(cv_mem, <realtype> opts['max_step_size'])
            if flag == CV_ILL_INPUT:
                raise ValueError('CVodeSetMaxStep: max_step_size is negative '
                                 'or smaller than min_step_size.')
        if opts['max_nonlin_iters'] > 0:
            CVodeSetMaxNonlinIters(cv_mem, <int> opts['max_nonlin_iters'])
        if opts['max_conv_fails'] > 0:
            CVodeSetMaxConvFails(cv_mem, <int> opts['max_conv_fails'])
        if opts['nonlin_conv_coef'] > 0:
            CVodeSetNonlinConvCoef(cv_mem, <int> opts['nonlin_conv_coef'])

        # Linsolver
        linsolver = opts['linsolver'].lower()

        if iter_type == 'newton':
            if linsolver == 'dense':
                if self.parallel_implementation:
                    raise ValueError('Linear solver for dense matrices can be'
                                     'used only for serial implementation. For '
                                     'parallel implementation use ''lapackdense''.')
                else:
                    flag = CVDense(cv_mem, N)
                    if flag == CVDLS_ILL_INPUT:
                        raise ValueError('CVDense solver is not compatible with'
                                         ' the current nvector implementation.')
                    elif flag == CVDLS_MEM_FAIL:
                        raise MemoryError('CVDense memory allocation error.')
            elif linsolver == 'lapackdense':
                flag = CVLapackDense(cv_mem, N)
                if flag == CVDLS_ILL_INPUT:
                    raise ValueError('CVLapackDense solver is not compatible '
                                     'with the current nvector implementation.')
                elif flag == CVDLS_MEM_FAIL:
                    raise MemoryError('CVLapackDense memory allocation error.')
            elif linsolver == 'band':
                if self.parallel_implementation:
                    raise ValueError('Linear solver for band matrices can be '
                                     'used only for serial implementation. '
                                     'Use ''lapackband'' instead for parallel '
                                     'implementation.')
                else:
                    flag = CVBand(cv_mem, N, <int> opts['uband'],
                                             <int> opts['lband'])
                    if flag == CVDLS_ILL_INPUT:
                        raise ValueError('CVBand solver is not compatible with '
                                         'the current nvector implementation '
                                         'or bandwith outside range.')
                    elif flag == CVDLS_MEM_FAIL:
                        raise MemoryError('CVBand memory allocation error.')
            elif linsolver == 'lapackband':
                flag = CVLapackBand(cv_mem, N, <int> opts['uband'],
                                               <int> opts['lband'])
                if flag == CVDLS_ILL_INPUT:
                    raise ValueError('CVLapackBand solver is not compatible'
                                     ' with the current nvector implementation'
                                     ' or bandwith outside range.')
                elif flag == CVDLS_MEM_FAIL:
                    raise MemoryError('CVLapackBand memory allocation error.')
            elif linsolver == 'diag':
                flag = CVDiag(cv_mem)
                if flag == CVDIAG_ILL_INPUT:
                        raise ValueError('CVDiag solver is not compatible with'
                                         ' the current nvector implementation.')
                elif flag == CVDIAG_MEM_FAIL:
                        raise MemoryError('CVDiag memory allocation error.')
            elif ((linsolver == 'spgmr') or (linsolver == 'spbcg')
                  or (linsolver == 'sptfqmr')):
                precond_type = opts['precond_type'].lower()
                if precond_type == 'none':
                    pretype = PREC_NONE
                elif precond_type == 'left':
                    pretype = PREC_LEFT
                elif precond_type == 'right':
                    pretype = PREC_RIGHT
                elif precond_type == 'both':
                    pretype = PREC_BOTH
                else:
                    raise ValueError('LinSolver::Precondition: Unknown type: %s'
                                     % opts['precond_type'])

                if linsolver == 'spgmr':
                    flag = CVSpgmr(cv_mem, pretype, <int> opts['maxl'])
                elif linsolver == 'spbcg':
                    flag = CVSpbcg(cv_mem, pretype, <int> opts['maxl'])
                else:
                    flag = CVSptfqmr(cv_mem, pretype, <int> opts['maxl'])

                if flag == CVSPILS_MEM_FAIL:
                        raise MemoryError('LinSolver:CVSpils memory allocation '
                                          'error.')

                if self.aux_data.prec_solvefn:
                    if self.aux_data.prec_setupfn:
                        flag = CVSpilsSetPreconditioner(cv_mem, _prec_setupfn, _prec_solvefn)
                    else:
                        flag = CVSpilsSetPreconditioner(cv_mem, NULL, _prec_solvefn)
                if flag == CVSPILS_MEM_NULL:
                    raise ValueError('LinSolver: The cvode mem pointer is NULL.')
                elif flag == CVSPILS_LMEM_NULL:
                    raise ValueError('LinSolver: The cvspils linear solver has '
                                     'not been initialized.')

                if self.aux_data.jac_times_vecfn:
                    flag = CVSpilsSetJacTimesVecFn(cv_mem, _jac_times_vecfn)
                if flag == CVSPILS_MEM_NULL:
                    raise ValueError('LinSolver: The cvode mem pointer is NULL.')
                elif flag == CVSPILS_LMEM_NULL:
                    raise ValueError('LinSolver: The cvspils linear solver has '
                                     'not been initialized.')

            else:
                raise ValueError('LinSolver: Unknown solver type: %s'
                                     % opts['linsolver'])

        if (linsolver in ['dense', 'lapackdense']) and self.aux_data.jac:
            CVDlsSetDenseJacFn(cv_mem, _jacdense)
        #TODO: Reinitialization of the rooting function

        self.initialized = True

        return (True, t0)

    def reinit_IC(self, double t0, object y0):
        """
        Re-initialize (only) the initial condition IC without re-setting also
        all the remaining solver options. See also 'init_step()' funtion.
        """

        cdef np.ndarray[DTYPE_t, ndim=1] np_y0
        np_y0 = np.asarray(y0)

        return self._reinit_IC(t0, np_y0)

    cpdef _reinit_IC(self, double t0, np.ndarray[DTYPE_t, ndim=1] y0):
        # If not yet initialized, run full initialization
        if self.y0 is NULL:
            self._init_step(t0, y0)
            return

        cdef long int N
        N = <long int> np.alen(y0)
        if N == self.N:
            self.y0  = N_VMake_Serial(N, <realtype *>y0.data)
        else:
            raise ValueError("Cannot re-init IC with array of unequal lenght.")

        flag = CVodeReInit(self._cv_mem, <realtype> t0, self.y0)

        if flag == CV_ILL_INPUT:
            raise ValueError('CVodeReInit: Ill input')
        elif flag == CV_MEM_FAIL:
            raise MemoryError('CVReInit: Memory allocation error')
        elif flag == CV_MEM_NULL:
            raise MemoryError('CVodeReCreate: Memory allocation error')
        elif flag == CV_NO_MALLOC:
            raise MemoryError('CVodeReInit: No memory allocated in CVInit.')

        return (True, t0)

    def solve(self, object tspan, object y0):

        cdef np.ndarray[DTYPE_t, ndim=1] np_tspan, np_y0
        np_tspan = np.asarray(tspan, dtype=float)
        np_y0    = np.asarray(y0, dtype=float)


        soln = self._solve(np_tspan, np_y0)
        if self._old_api:
            warn("Old api is deprecated, move to new api", DeprecationWarning)
        flag = StatusEnum(soln[0])
        t, y, t_err, y_err = soln[1:5]

        t_roots = np.array(soln[5]) if soln[5] else None
        y_roots = np.array(soln[6]) if soln[6] else None
        t_tstop = np.array(soln[7]) if soln[7] else None
        y_tstop = np.array(soln[8]) if soln[8] else None

        if self._old_api:
            if flag == StatusEnum.ROOT_RETURN:
                return flag, t, y, t_roots[0], y_roots[0]
            elif flag == StatusEnum.TSTOP_RETURN:
                return flag, t, y, t_tstop[0], y_tstop[0]
            return flag, t, y, t_err, y_err

        return SolverReturn(
            flag=flag,
            values=SolverVariables(t=t, y=y),
            errors=SolverVariables(t=t_err, y=y_err),
            roots=SolverVariables(t=t_roots, y=y_roots),
            tstop=SolverVariables(t=t_tstop, y=y_tstop),
            message=STATUS_MESSAGE[flag]
        )

    cpdef _solve(self, np.ndarray[DTYPE_t, ndim=1] tspan,
                 np.ndarray[DTYPE_t, ndim=1] y0):

        cdef np.ndarray[DTYPE_t, ndim=1] t_retn
        cdef np.ndarray[DTYPE_t, ndim=2] y_retn
        t_retn  = np.empty(np.shape(tspan), float)
        y_retn  = np.empty([np.alen(tspan), np.alen(y0)], float)

        cdef list t_roots
        cdef list y_roots
        t_roots = []
        y_roots = []

        cdef list t_tstop
        cdef list y_tstop
        t_tstop = []
        y_tstop = []

        self._init_step(tspan[0], y0)
        PyErr_CheckSignals()
        t_retn[0] = tspan[0]
        y_retn[0, :] = y0

        cdef np.ndarray[DTYPE_t, ndim=1] y_last
        cdef unsigned int idx = 1 # idx == 0 is IC
        cdef unsigned int last_idx = np.alen(tspan)
        cdef DTYPE_t t
        cdef int flag
        cdef void *cv_mem = self._cv_mem
        cdef realtype t_out
        cdef N_Vector y  = self.y

        y_last   = np.empty(np.shape(y0), float)
        t = tspan[idx]

        while True:
            flag = CVode(cv_mem, <realtype> t,  y, &t_out, CV_NORMAL)

            nv_s2ndarray(y,  y_last)

            if flag == CV_SUCCESS or flag == CV_WARNING:
                t_retn[idx]    = t_out
                y_retn[idx, :] = y_last
                idx = idx + 1
                PyErr_CheckSignals()

                # Iterate until we reach the end of tspan
                if idx < last_idx:
                    t = tspan[idx]
                    continue
                else:
                    break

            elif flag == CV_ROOT_RETURN:
                t_roots.append(np.copy(t_out))
                y_roots.append(np.copy(y_last))
                break
            elif flag == CV_TSTOP_RETURN:
                t_tstop.append(np.copy(t_out))
                y_tstop.append(np.copy(y_last))
                break

            break


        PyErr_CheckSignals()

        # return values computed so far
        t_retn  = t_retn[0:idx]
        y_retn  = y_retn[0:idx, :]
        if flag < 0:
            y_err = y_last
            t_err = t_out
        else:
            y_err = None
            t_err = None
        return (
            flag, t_retn, y_retn, t_err, y_err, t_roots, y_roots,
            t_tstop, y_tstop,
        )


    def step(self, DTYPE_t t, np.ndarray[DTYPE_t, ndim=1] y_retn):
        """
        Method for calling successive next step of the CVODE solver to allow
        more precise control over the solver. The 'init_step' method has to
        be called before the 'step' method.

        Input:
            t - if t>0.0 then integration is performed until this time
                         and results at this time are returned in y_retn
              - if t<0.0 only one internal step is perfomed towards time abs(t)
                         and results after this one time step are returned
            y_retn - numpy vector (ndim = 1) in which the computed
                     value will be stored  (needs to be preallocated)
        Return values:
            flag  - status of the computation (successful or error occured)
            t_out - time, where the solver stopped
                    (when no error occured, t_out == t)
        """
        if not self.initialized:
            raise ValueError('Method ''init_step'' has to be called prior to '
                             'the first call of ''step'' method.')

        cdef N_Vector y  = self.y
        cdef realtype t_out
        cdef int flag

        if t>0.0:
            flag = CVode(self._cv_mem, <realtype> t,  y, &t_out, CV_NORMAL)
        else:
            flag = CVode(self._cv_mem, <realtype> t,  y, &t_out, CV_ONE_STEP)

        nv_s2ndarray(y, y_retn)

        return flag, t_out

    def __dealloc__(self):
        if not self._cv_mem is NULL: CVodeFree(&self._cv_mem)
        #TODO: when implementing parallel, does N_VDestroy be called separately
        #      for parallel version or it's a generic one?
        if not self.y0   is NULL: N_VDestroy(self.y0)
        if not self.y    is NULL: N_VDestroy(self.y)
        if not self.atol is NULL: N_VDestroy(self.atol)<|MERGE_RESOLUTION|>--- conflicted
+++ resolved
@@ -603,12 +603,9 @@
             'prec_setupfn': None,
             'prec_solvefn': None,
             'jac_times_vecfn': None,
-<<<<<<< HEAD
             'err_handler': None,
             'err_user_data': None,
-=======
             'old_api': None,
->>>>>>> a6d81c0c
             }
 
         self.verbosity = 1
@@ -800,7 +797,6 @@
                 default = 0,
             'nonlin_conv_coef':
                 default = 0,
-<<<<<<< HEAD
             'err_handler':
                 Values: function of class CV_ErrHandler, default = None
                 Description:
@@ -809,7 +805,6 @@
             'err_user_data':
                 Description:
                     User data used by 'err_handler', defaults to 'user_data'
-=======
             'old_api':
                 Values: True (default), False
                 Description:
@@ -817,7 +812,6 @@
                     overloaded) if True or new api (namedtuple) if False.
                     Other options may require new api, hence using this should
                     be avoided if possible.
->>>>>>> a6d81c0c
         """
 
         # Update values of all supplied options
