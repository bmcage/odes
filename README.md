[![Documentation Status](https://readthedocs.org/projects/scikits-odes/badge/?version=latest)](http://scikits-odes.readthedocs.org/en/latest/?badge=latest)
[![Build Status](https://travis-ci.org/bmcage/scikits.odes.svg?branch=master)](https://travis-ci.org/bmcage/scikits.odes)
[![Version](https://img.shields.io/pypi/v/scikits.odes.svg)](https://pypi.python.org/pypi/scikits.odes/)
[![License](https://img.shields.io/pypi/l/scikits.odes.svg)](https://pypi.python.org/pypi/scikits.odes/)
[![Supported versions](https://img.shields.io/pypi/pyversions/scikits.odes.svg)](https://pypi.python.org/pypi/scikits.odes/)
[![Supported implementations](https://img.shields.io/pypi/implementation/scikits.odes.svg)](https://pypi.python.org/pypi/scikits.odes/)
[![PyPI](https://img.shields.io/pypi/status/scikits.odes.svg)](https://pypi.python.org/pypi/scikits.odes/)

This is a scikit offering some extra ode/dae solvers, so they can mature outside of scipy. The main solvers to use
are the *Sundials* solvers.

# General info

* You need scipy, 
<<<<<<< HEAD
* Tested with python 2.7, 3.3, 3.4 and 3.5
=======
* Tested with python 2.7 and 3.2-3.5
>>>>>>> 56a02391
* Available solvers:
    * BDF linear multistep method  for stiff problems. This is done or via *cvode*, which is an improvement on the ode (vode/dvode) solver in scipy.integrate, or for DAE systems via *ida*. Both are part of the sundials package. Use it to have modern features
    * Adams-Moulton linear multistep method for nonstiff problems. This is done also via *cvode* or *ida* (option lmm_type='ADAMS')
    * Explicit Runge-Kutta method of order (4)5 with stepsize control. This is done via *dopri5* from scipy.integrate.
    * Explicit Runge-Kutta method of order 8(5,3) with stepsize control. This is done via *dop853* from scipy.integrate.
    * Historical solvers: *lsodi* and *ddaspk* are available for comparison reasons. Use *ida* instead!

# Documentation
## Example use
Since 2.2.0, a new API is available, which will become the default. Typical usage is:

    import pylab
    import numpy as np
    from scikits.odes import ode
    
    t0, y0 = 1, np.array([0.5, 0.5])  # initial condition
    def van_der_pol(t, y, ydot):
        """ we create rhs equations for the problem"""
        ydot[0] = y[1]
        ydot[1] = 1000*(1.0-y[0]**2)*y[1]-y[0]
    
    solution = ode('cvode', van_der_pol, old_api=False).solve(np.linspace(t0,500,200), y0)
    pylab.plot(solution.values.t, solution.values.y[:,0], label='Van der Pol oscillator')
    pylab.show()

For simplicity there is also a convenience function *odeint* wrapping the ode solver class. See example use in [simple.py](https://github.com/bmcage/odes/blob/master/docs/src/examples/odeint/simple.py).

## Notebook examples
Basic use:
* [Simple oscillator](https://github.com/bmcage/odes/blob/master/docs/ipython/Simple%20Oscillator.ipynb) solved with cvode
* [DAE example: planar pendulum](https://github.com/bmcage/odes/blob/master/docs/ipython/Planar%20Pendulum%20as%20DAE.ipynb) solved with ida

Advanced use:
* [Double pendulum](https://github.com/bmcage/odes/blob/master/docs/ipython/Double%20Pendulum%20as%20DAE%20with%20roots.ipynb) Example of using classes to pass residual and jacobian functions to IDA, and of how to implement roots functionality.

## Python examples
For examples, see the [docs/src/examples](https://github.com/bmcage/odes/blob/master/docs/src/examples) directory and [scikits/odes/tests](https://github.com/bmcage/odes/blob/master/scikits/odes/tests) directory. 

## Projects that use odes
You can learn by example from following code that uses odes
* Centrifuge simulation, a wrapper around the ida solver: see [centrifuge-1d](https://github.com/bmcage/centrifuge-1d/blob/master/centrifuge1d/modules/shared/solver.py)

You have a project using odes? Do a pull request to add your project.

# Installation

## Requirements before install

1. You need numpy and scipy installed, as the aim is to extend scipy.integrate
2. You need to have cython installed and executable
3. You need python development files available (python-dev package)
4. You need a fortran compiler to install from source.
5. If you use python < 3.4, you need the [enum34 package](https://pypi.python.org/pypi/enum34) (eg via command: pip install enum34)  
6. You need to have the sundials package version 2.6.2 installed, see (https://computation.llnl.gov/casc/sundials/download/download.html)

It is required that the Blas/Lapack interface in included in sundials, so check
the Fortran Settings section. A typical install if sundials download package is
extracted into directory sundials-2.6.2 is on a *nix system:
```
 mkdir build-sundials-2.6.2
 cd build-sundials-2.6.2/
 cmake -DLAPACK_ENABLE=ON ../sundials-2.6.2/
 make
 ```
as root: 
```
 make install
 ```

This should install sundials in _/usr/local/lib_
Make sure you use the fortran compiler as used for your lapack/blas install!

## Installation of ODES scikit from sources

You can copy the git repository locally in directory odes with:
```
 git clone git://github.com/bmcage/odes.git odes
```
In the top directory (the same as the file you are reading now), just do as root:
```
 python setup.py build
```
This builds the packages in the build directory.
Libraries are searched in `/usr/lib` and `/usr/local/lib` by default.
You can also set `$SUNDIALS_INST` in your environment to the directory you have installed SUNDIALS into.
It should contain `lib` and `include` directories.

For a working scikit compile, LAPACK, ATLAS and BLAS must be found. A typical output of the build is:
    lapack_info:
      FOUND:
        libraries = ['lapack']
        library_dirs = ['/usr/lib']
        language = f77
    
    blas_info:
      FOUND:
        libraries = ['blas']
        library_dirs = ['/usr/lib']
        language = f77
    
      FOUND:
        libraries = ['lapack', 'blas']
        library_dirs = ['/usr/lib']
        define_macros = [('NO_ATLAS_INFO', 1)]
        language = f77


You can try it without installation by using `PYTHONPATH` and if needed adding local sundials install to `LD_LIBRARY_PATH`. For example:
On my box, the build libs are in odes/build/lib.linux-x86_64-2.7/, hence I can
use them with:
```
 PYTHONPATH=/path-to-odes/odes/build/lib.linux-x86_64-2.7/  python -c'import scikits.odes.sundials'
```
To install, as root:
```
 python setup.py install
```

# Usage

This installs the scikit, to use it in your python scripts use eg:
```python
from scikits.odes import dae
```

Note: you need to add the local sundials install to `LD_LIBRARY_PATH` if not installed in the standard locations.

See the examples for more info.

# Developer info
## Tests

You need nose to run the tests. Eg, to install it, run
```
pip install nose
```
To run the tests do in the python shell:

```python
>>> import scikits.odes as od; od.test()
```

or shorter, in a terminal: 

```
PYTHONPATH=/path-to-build python -c 'import scikits.odes as od; od.test()'
```

## IPython
Please submit extra ipython notebook examples of usage of odes scikit. To install and use ipython, typical install instructions on Ubuntu 14.04 would be:
```
pip install "ipython[notebook]"
ipython notebook
```
Which should open a browser window from the current directory to work on a python notebook. Do this in the directory  `odes/docs/ipython`. You might obtain errors due to missing dependencies. For example, common is simplegeneric missing. Again, in Ubuntu 14.04 you would install it with
```
sudo apt-get install python-simplegeneric
```

## Release info

Release: 

1. set in common.py version string and DEV=False, commit this.
2. tag like: `git tag -a v2.2.0 -m "version 2.2.0"`
3. push tag: `git push --tags`
4. update to pypi repo: `python setup.py sdist --formats=gztar,zip register upload`
5. update version string to a higher number, and DEV=True

For the documentation, you need following packages
```sudo apt-get install python-sphinx python-numpydoc
```

After local install, create the new documentation via

1. go to the sphinx directory: `cd sphinxdoc`
2. create the documentation: `make html`
3. upload the new html doc.<|MERGE_RESOLUTION|>--- conflicted
+++ resolved
@@ -12,11 +12,7 @@
 # General info
 
 * You need scipy, 
-<<<<<<< HEAD
-* Tested with python 2.7, 3.3, 3.4 and 3.5
-=======
-* Tested with python 2.7 and 3.2-3.5
->>>>>>> 56a02391
+* Tested with python 2.7 and 3.3-3.5
 * Available solvers:
     * BDF linear multistep method  for stiff problems. This is done or via *cvode*, which is an improvement on the ode (vode/dvode) solver in scipy.integrate, or for DAE systems via *ida*. Both are part of the sundials package. Use it to have modern features
     * Adams-Moulton linear multistep method for nonstiff problems. This is done also via *cvode* or *ida* (option lmm_type='ADAMS')
